from typing import Dict

from ppq.core import TargetPlatform
from ppq.IR import BaseGraph
from ppq.IR.search import SearchableGraph

from .base import (GraphDispatcher, SOI_generators, SOI_receivers,
                   reverse_tracing_pattern, value_tracing_pattern)


class AggresiveDispatcher(GraphDispatcher):
    """
    Graph Dispatcher cuts a graph into parts, each part of graph will dispatch to a specific platform
        for further execution and quantization.
    
    For the most part, all operations within graph can be partitioned into quantable operations, 
        Shape-Or-Index related operations and remaining operations, all sub classes of GraphDispatcher will
        give an implementation of function "dispath" to send all operations to their proper platform.

    ATTENTION: platform attribute will greatly affect quantizer's quantization logic, and the execution result.
        If operation is sent to a quantable platform, then its inputs and outputs will be quantized if necessary.
        if operation is classified as shape-or-index related operation, then its execution will be taken with cpu.
        if operation is sent to a fp32 platform, then its inputs and outputs shall never be quantized.
        
    ATTENTION: this dispatcher will insert necessary DeviceSwitch operations
        between shape-or-index operations and others.
    """
    @staticmethod
    def dispatch(
        graph: BaseGraph, 
        quant_platform: TargetPlatform, 
        fp32_platform: TargetPlatform, 
        SOI_platform: TargetPlatform, 
        **kwargs
        ) -> Dict[str, TargetPlatform]:
        """
        Graph Dispatcher splits a graph into parts, each part of graph will be sent to a specific platform
            for further execution and quantization.

        There are 3 default platform during dispatching:
            quant_platform - all quantable parts of graph will be dispatched to this platform
            SOI_platform   - Aka. Shape or Index related operations will be dispatched to this platform.
            fp32_platform  - there are some operations receiving results from both quant_platform and SOI_platform, 
                they will be dispatched to fp32_platform.
        
        ATTENTION: Quantization follows this dispatching, 
            and only the operations within quantable platform will be quantized in the future.
        
        ATTENTION: this dispatcher will insert necessary DeviceSwitch operations between 
            shape-or-index operations and others.

        Args:
            graph (BaseGraph): graph object which going to be dispatched by this dispatcher.
            
            quant_platform (TargetPlatform): 
                platform object where quantable parts will goes to.

            fp32_platform (TargetPlatform): 
                platform object where SOI parts will goes to.

            SOI_platform (TargetPlatform): 
                platform object where remaining parts will goes to.

        Returns:
            Dict[str, TargetPlatform]: [description]
        """

        recivers, generators = SOI_receivers(graph), SOI_generators(graph)
        search_engine, SOI_opeartions, FP32_operations = SearchableGraph(graph), set(recivers), set()

        quant_operations = search_engine.opset_matching(
            sp_expr = lambda x: x.is_computing_op,
            rp_expr = value_tracing_pattern,
            ep_expr = lambda x: x.type in {'Shape', 'TopK', 'NonMaxSuppression'} or x.is_boundary,
            direction = 'down')
        # remove shape operations from computing ops.
        quant_operations.filter(lambda x: x.type == 'Shape')

        # we assume all 'Shape', 'NonMaxSuppression', 'ConstantOfShape', 'Topk' operations are SOI generators.
        shape_forward_matching = search_engine.opset_matching(
            sp_expr = lambda x: x in generators and x.type not in {'Constant'},
            rp_expr = value_tracing_pattern,
            ep_expr = lambda x: x in recivers or x in quant_operations or x.is_boundary, 
            direction = 'down')

        # update matchings, ready for further searching.
        SOI_opeartions.update(shape_forward_matching)
        generators.update(SOI_opeartions)

        while True:
            # there are some particular cases where a single matching can not handle.
            # to cover all shape-related operations, a reverse matching is required.
            shape_backward_matching = search_engine.opset_matching(
                sp_expr = lambda x: x in SOI_opeartions and x.type != 'Shape' and not x in quant_operations,
                rp_expr = reverse_tracing_pattern,
                ep_expr = lambda x: x in generators or x in quant_operations or x.is_boundary, 
                direction = 'up')
            
            if all([(op in SOI_opeartions) for op in shape_backward_matching]): break
            # update matchings
            SOI_opeartions.update(shape_backward_matching)

        # generate dispatching table.
        dispatching_table = {}
        for operation in graph.operations.values():
            if operation in SOI_opeartions:
                dispatching_table[operation.name] = SOI_platform
            elif operation in quant_operations:
                dispatching_table[operation.name] = quant_platform
            else:
                dispatching_table[operation.name] = fp32_platform

            # move Topk, Shape, NonMaxSuppression to platform as same as their input.
            if operation.type in {'Shape', 'TopK', 'NonMaxSuppression'}:
                if operation.inputs[0].source_op is not None:
                    dispatching_table[operation.name] = operation.inputs[0].source_op.platform
                else: dispatching_table[operation.name] = quant_platform

            # move activations to the platform same as their input.
            if operation.is_linear_activation:
                source_op = operation.inputs[0].source_op
                if source_op is not None:
                    dispatching_table[operation.name] = dispatching_table[source_op.name]

        return dispatching_table


class ConservativeDispatcher(GraphDispatcher):
    """
    Graph Dispatcher cuts a graph into parts, each part of graph will dispatch to a specific platform
        for further execution and quantization.
    
    For the most part, all operations within graph can be partitioned into quantable operations, 
        Shape-Or-Index related operations and remaining operations, all sub classes of GraphDispatcher will
        give an implementation of function "dispath" to send all operations to their proper platform.
        
    Conservative Dispatcher cuts graph in a conservative way, which means it takes as much as possible opeartions
        into fp32 platform.

    ATTENTION: platform attribute will greatly affect quantizer's quantization logic, and the execution result.
        If operation is sent to a quantable platform, then its inputs and outputs will be quantized if necessary.
        if operation is classified as shape-or-index related operation, then its execution will be taken with cpu.
        if operation is sent to a fp32 platform, then its inputs and outputs shall never be quantized.
        
    ATTENTION: this dispatcher will insert necessary DeviceSwitch operations
        between shape-or-index operations and others.
    """
    @staticmethod
    def dispatch(
        graph: BaseGraph, 
        quant_platform: TargetPlatform, 
        fp32_platform: TargetPlatform, 
        SOI_platform: TargetPlatform, **kwargs
        ) -> Dict[str, TargetPlatform]:
        """
        Graph Dispatcher splits a graph into parts, each part of graph will be sent to a specific platform
            for further execution and quantization.

        There are 3 default platform during dispatching:
            quant_platform - all quantable parts of graph will be dispatched to this platform
            SOI_platform   - Aka. Shape or Index related operations will be dispatched to this platform.
            fp32_platform  - there are some operations receiving results from both quant_platform and SOI_platform, 
                they will be dispatched to fp32_platform.
        
        ATTENTION: Quantization follows this dispatching, 
            and only the operations within quantable platform will be quantized in the future.
        
        ATTENTION: this dispatcher will insert necessary DeviceSwitch operations between 
            shape-or-index operations and others.

        Args:
            graph (BaseGraph): graph object which going to be dispatched by this dispatcher.
            
            quant_platform (TargetPlatform): 
                platform object where quantable parts will goes to.

            fp32_platform (TargetPlatform): 
                platform object where SOI parts will goes to.

            SOI_platform (TargetPlatform): 
                platform object where remaining parts will goes to.

        Returns:
            Dict[str, TargetPlatform]: [description]
        """
        quantable_types = {
            'Conv', 'ConvTranspose', 'Gemm', 'Relu', 'PRelu', 'Clip', 'Pad',
            'Resize', 'MaxPool', 'AveragePool', 'GlobalMaxPool', 'GlobalAveragePool',
            'Mul', 'Add', 'Max', 'Sub', 'Div', 'LeakyRelu', 'Split', 'Concat',
<<<<<<< HEAD
            'Reshape', 'Transpose', 'Slice', 'Flatten', 'MatMul'}
=======
            'Reshape', 'Transpose', 'Slice', 'Flatten', 'Softmax'}
>>>>>>> d4f3146d

        recivers, generators = SOI_receivers(graph), SOI_generators(graph)
        search_engine, SOI_opeartions = SearchableGraph(graph), set(recivers)

        quant_operations = search_engine.opset_matching(
            sp_expr = lambda x: x.is_computing_op,
            rp_expr = value_tracing_pattern,
            ep_expr = lambda x: (x.type not in quantable_types) or x.is_boundary,
            direction = 'down')
        quant_operations.filter(lambda x: x.type not in quantable_types)

        computing_extensions = search_engine.opset_matching(
            sp_expr = lambda x: x.is_computing_op,
            rp_expr = value_tracing_pattern,
            ep_expr = lambda x: x.type in {'Shape', 'TopK', 'NonMaxSuppression'} or x.is_boundary,
            direction = 'down')

        # we assume all 'Shape', 'NonMaxSuppression', 'ConstantOfShape', 'Topk' operations are SOI generators.
        shape_forward_matching = search_engine.opset_matching(
            sp_expr = lambda x: x in generators and x.type not in {'Constant'},
            rp_expr = value_tracing_pattern,
            ep_expr = lambda x: (x in recivers or 
                                 x in quant_operations or 
                                 x.is_boundary or 
                                 x.is_computing_op), 
            direction = 'down')

        # remove computing operations and quant operations from matching
        shape_forward_matching.filter(lambda x: x.is_computing_op or x in quant_operations)

        # update matchings, ready for further searching.
        SOI_opeartions.update(shape_forward_matching)

        while True:
            # there are some particular cases where a single matching can not handle.
            # to cover all shape-related operations, a reverse matching is required.
            shape_backward_matching = search_engine.opset_matching(
                sp_expr = lambda x: x in SOI_opeartions and x.type != 'Shape',
                rp_expr = reverse_tracing_pattern,
                ep_expr = lambda x: (x in SOI_opeartions or 
                                     x in quant_operations or 
                                     x.is_boundary or 
                                     x.is_computing_op), 
                direction = 'up')
            
            # remove computing operations and quant operations from matching
            shape_backward_matching.filter(lambda x: x.is_computing_op or x in quant_operations)
            
            if all([(op in SOI_opeartions) for op in shape_backward_matching]): break
            
            # update matchings
            SOI_opeartions.update(shape_backward_matching)

        # generate dispatching table.
        dispatching_table = {}
        for operation in graph.operations.values():
            if operation in SOI_opeartions and operation not in computing_extensions:
                dispatching_table[operation.name] = SOI_platform
            elif operation in quant_operations:
                dispatching_table[operation.name] = quant_platform
            else:
                dispatching_table[operation.name] = fp32_platform

        for operation in graph.operations.values():
            # move Topk, Shape, NonMaxSuppression to the platform same as their input.
            if operation.type in {'Shape', 'TopK', 'NonMaxSuppression'}:
                source_op = operation.inputs[0].source_op
                if source_op is not None:
                    dispatching_table[operation.name] = dispatching_table[source_op.name]
                else: dispatching_table[operation.name] = fp32_platform

            # move activations to the platform same as their input.
            if operation.is_linear_activation:
                source_op = operation.inputs[0].source_op
                if source_op is not None:
                    dispatching_table[operation.name] = dispatching_table[source_op.name]

        return dispatching_table


class PPLNNDispatcher(GraphDispatcher):
    """
    Graph Dispatcher cuts a graph into parts, each part of graph will dispatch to a specific platform
        for further execution and quantization.
    
    For the most part, all operations within graph can be partitioned into quantable operations, 
        Shape-Or-Index related operations and remaining operations, all sub classes of GraphDispatcher will
        give an implementation of function "dispath" to send all operations to their proper platform.
        
    Conv only Dispatcher cuts graph in a conservative way, which means it takes as much as possible opeartions
        into fp32 platform.

    ATTENTION: platform attribute will greatly affect quantizer's quantization logic, and the execution result.
        If operation is sent to a quantable platform, then its inputs and outputs will be quantized if necessary.
        if operation is classified as shape-or-index related operation, then its execution will be taken with cpu.
        if operation is sent to a fp32 platform, then its inputs and outputs shall never be quantized.
        
    ATTENTION: this dispatcher will insert necessary DeviceSwitch operations
        between shape-or-index operations and others.
    """
    @staticmethod
    def dispatch(
        graph: BaseGraph, 
        quant_platform: TargetPlatform, 
        fp32_platform: TargetPlatform, 
        SOI_platform: TargetPlatform, **kwargs
        ) -> Dict[str, TargetPlatform]:
        """
        Graph Dispatcher splits a graph into parts, each part of graph will be sent to a specific platform
            for further execution and quantization.

        There are 3 default platform during dispatching:
            quant_platform - all quantable parts of graph will be dispatched to this platform
            SOI_platform   - Aka. Shape or Index related operations will be dispatched to this platform.
            fp32_platform  - there are some operations receiving results from both quant_platform and SOI_platform, 
                they will be dispatched to fp32_platform.
        
        ATTENTION: Quantization follows this dispatching, 
            and only the operations within quantable platform will be quantized in the future.
        
        ATTENTION: this dispatcher will insert necessary DeviceSwitch operations between 
            shape-or-index operations and others.

        Args:
            graph (BaseGraph): graph object which going to be dispatched by this dispatcher.
            
            quant_platform (TargetPlatform): =
                platform object where quantable parts will goes to.

            fp32_platform (TargetPlatform): 
                platform object where SOI parts will goes to.

            SOI_platform (TargetPlatform): 
                platform object where remaining parts will goes to.

        Returns:
            Dict[str, TargetPlatform]: [description]
        """
        quant_types = {
            'Conv', 'Relu', 'PRelu', 'Clip',
            'Resize', 'MaxPool', 'AveragePool', 'GlobalMaxPool', 'GlobalAveragePool',
            'Mul', 'Add', 'LeakyRelu', 'Split', 'Concat',
            'Transpose', 'Slice', 'Reshape', 'Flatten', 'Softmax'}

        recivers, generators = SOI_receivers(graph), SOI_generators(graph)
        search_engine, SOI_opeartions = SearchableGraph(graph), set(recivers)

        quant_operations = search_engine.opset_matching(
            sp_expr = lambda x: x.type == 'Conv',
            rp_expr = lambda x, y: value_tracing_pattern(x, y) and y.type in quant_types,
            ep_expr = lambda x: x.type == 'Conv',
            direction = 'down')

        computing_extensions = search_engine.opset_matching(
            sp_expr = lambda x: x.is_computing_op,
            rp_expr = value_tracing_pattern,
            ep_expr = lambda x: x.type in {'Shape', 'TopK', 'NonMaxSuppression'} or x.is_boundary,
            direction = 'down')

        # we assume all 'Shape', 'NonMaxSuppression', 'ConstantOfShape', 'Topk' operations are SOI generators.
        shape_forward_matching = search_engine.opset_matching(
            sp_expr = lambda x: x in generators and x.type not in {'Constant'},
            rp_expr = value_tracing_pattern,
            ep_expr = lambda x: (x in recivers or 
                                 x in quant_operations or 
                                 x.is_boundary or 
                                 x.is_computing_op), 
            direction = 'down')

        # remove computing operations and quant operations from matching
        shape_forward_matching.filter(lambda x: x.is_computing_op or x in quant_operations)

        # update matchings, ready for further searching.
        SOI_opeartions.update(shape_forward_matching)

        while True:
            # there are some particular cases where a single matching can not handle.
            # to cover all shape-related operations, a reverse matching is required.
            shape_backward_matching = search_engine.opset_matching(
                sp_expr = lambda x: x in SOI_opeartions and x.type != 'Shape',
                rp_expr = reverse_tracing_pattern,
                ep_expr = lambda x: (x in SOI_opeartions or 
                                     x in quant_operations or 
                                     x.is_boundary or 
                                     x.is_computing_op), 
                direction = 'up')
            
            # remove computing operations and quant operations from matching
            shape_backward_matching.filter(lambda x: x.is_computing_op or x in quant_operations)
            
            if all([(op in SOI_opeartions) for op in shape_backward_matching]): break
            
            # update matchings
            SOI_opeartions.update(shape_backward_matching)

        # generate dispatching table.
        dispatching_table = {}
        for operation in graph.operations.values():
            if operation in SOI_opeartions and operation not in computing_extensions:
                dispatching_table[operation.name] = SOI_platform
            elif operation in quant_operations:
                dispatching_table[operation.name] = quant_platform
            else:
                dispatching_table[operation.name] = fp32_platform

        for operation in graph.operations.values():
            # move Topk, Shape, NonMaxSuppression to the platform same as their input.
            if operation.type in {'Shape', 'TopK', 'NonMaxSuppression'}:
                source_op = operation.inputs[0].source_op
                if source_op is not None:
                    dispatching_table[operation.name] = dispatching_table[source_op.name]
                else: dispatching_table[operation.name] = fp32_platform

            # move activations to the platform same as their input.
            if operation.is_linear_activation:
                source_op = operation.inputs[0].source_op
                if source_op is not None:
                    dispatching_table[operation.name] = dispatching_table[source_op.name]

        return dispatching_table<|MERGE_RESOLUTION|>--- conflicted
+++ resolved
@@ -187,11 +187,7 @@
             'Conv', 'ConvTranspose', 'Gemm', 'Relu', 'PRelu', 'Clip', 'Pad',
             'Resize', 'MaxPool', 'AveragePool', 'GlobalMaxPool', 'GlobalAveragePool',
             'Mul', 'Add', 'Max', 'Sub', 'Div', 'LeakyRelu', 'Split', 'Concat',
-<<<<<<< HEAD
-            'Reshape', 'Transpose', 'Slice', 'Flatten', 'MatMul'}
-=======
-            'Reshape', 'Transpose', 'Slice', 'Flatten', 'Softmax'}
->>>>>>> d4f3146d
+            'Reshape', 'Transpose', 'Slice', 'Flatten', 'MatMul', 'Softmax'}
 
         recivers, generators = SOI_receivers(graph), SOI_generators(graph)
         search_engine, SOI_opeartions = SearchableGraph(graph), set(recivers)
