from .baking import ConstantBakingPass, ParameterBakingPass
from .base import (QuantizationOptimizationPass,
                   QuantizationOptimizationPipeline)
from .calibration import (PPLDSPTIReCalibrationPass, RuntimeCalibrationPass,
                          RuntimePerlayerCalibrationPass)
from .equalization import LayerwiseEqualizationPass
from .extension import ExtensionPass
<<<<<<< HEAD
from .morph import (ChannelSplitPass, GRUSplitPass, MatrixFactorizationPass,
                    MetaxGemmSplitPass, NXPResizeModeChangePass,
                    WeightSplitPass)
=======
from .morph import (ChannelSplitPass, WeightSplitPass, MatrixFactorizationPass,
                    NXPResizeModeChangePass, NCNNFormatGemmPass)
>>>>>>> 56bc2374
from .parameters import ParameterQuantizePass, PassiveParameterQuantizePass
from .refine import (InplaceQuantizationSettingPass, MishFusionPass,
                     NxpInputRoundingRefinePass, NxpQuantizeFusionPass,
                     PPLCudaAddConvReluMerge, QuantAlignmentPass,
                     QuantizeFusionPass, QuantizeReducePass,
                     QuantizeRefinePass, SwishFusionPass)
from .ssd import SSDEqualizationPass
from .training import (AdaRoundPass, AdvancedQuantOptimization,
                       BiasCorrectionPass, BlockwiseReconstructionPass,
                       LearningStepSizeOptimization)<|MERGE_RESOLUTION|>--- conflicted
+++ resolved
@@ -5,14 +5,9 @@
                           RuntimePerlayerCalibrationPass)
 from .equalization import LayerwiseEqualizationPass
 from .extension import ExtensionPass
-<<<<<<< HEAD
 from .morph import (ChannelSplitPass, GRUSplitPass, MatrixFactorizationPass,
                     MetaxGemmSplitPass, NXPResizeModeChangePass,
-                    WeightSplitPass)
-=======
-from .morph import (ChannelSplitPass, WeightSplitPass, MatrixFactorizationPass,
-                    NXPResizeModeChangePass, NCNNFormatGemmPass)
->>>>>>> 56bc2374
+                    WeightSplitPass, NCNNFormatGemmPass)
 from .parameters import ParameterQuantizePass, PassiveParameterQuantizePass
 from .refine import (InplaceQuantizationSettingPass, MishFusionPass,
                      NxpInputRoundingRefinePass, NxpQuantizeFusionPass,
