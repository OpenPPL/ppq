--- conflicted
+++ resolved
@@ -2,17 +2,11 @@
 from typing import Iterable, List
 
 import torch
-from ppq.core import (COMPELING_OP_TYPES, PPLCUDA_ACTIVATIONS,
-<<<<<<< HEAD
-                      QuantizationStates, RoundingPolicy, TargetPlatform,
+from ppq.core import (COMPELING_OP_TYPES, LINEAR_ACTIVATIONS,
+                      ORT_OOS_FUSE_START_OPS, PPLCUDA_ACTIVATIONS,
+                      QuantizationProperty, QuantizationStates, RoundingPolicy,
+                      TargetPlatform, TensorQuantizationConfig,
                       empty_ppq_cache)
-from ppq.core.common import ORT_OOS_FUSE_START_OPS
-=======
-                      QuantizationProperty, QuantizationStates, RoundingPolicy,
-                      TargetPlatform, empty_ppq_cache)
-from ppq.core.common import LINEAR_ACTIVATIONS
-from ppq.core.quant import TensorQuantizationConfig
->>>>>>> d4f3146d
 from ppq.executor import BaseGraphExecutor
 from ppq.IR import GraphCommandProcesser, QuantableOperation, Variable
 from ppq.IR.base.graph import Operation
@@ -360,46 +354,16 @@
 
         # fuse computing opeartions and its following activation.
         if self.fuse_activation:
-<<<<<<< HEAD
-            
-            # pair matching
-            if self.platform == TargetPlatform.PPL_CUDA_INT8:
-                computing_act_matching = processer.path_matching(
-                    sp_expr=lambda x: x.is_computing_op,
-                    rp_expr=lambda x, y: False,
-                    ep_expr=lambda x: (x.type in PPLCUDA_ACTIVATIONS or 
-                                       x.is_linear_activation),
-                    direction='down')
-            elif self.platform == TargetPlatform.ORT_OOS_INT8:
-                computing_act_matching = processer.path_matching(
-                    sp_expr=lambda x: x.type in ORT_OOS_FUSE_START_OPS,
-                    rp_expr=lambda x, y: False,
-                    ep_expr=lambda x: x.is_linear_activation,
-                    direction='down')
-            else:
-                computing_act_matching = processer.path_matching(
-                    sp_expr=lambda x: x.is_computing_op,
-                    rp_expr=lambda x, y: False,
-                    ep_expr=lambda x: x.is_linear_activation,
-                    direction='down')
-            
-            # group by computing layer
-            computing_op_group_by = defaultdict(list)
-            for path in computing_act_matching:
-                computing_op, act_op = path[0], path[-1]
-                computing_op_group_by[computing_op].append(act_op)
-=======
->>>>>>> d4f3146d
 
             # find all activation operations
             act_ops = []
             for op in graph.operations.values():
                 if not isinstance(op, QuantableOperation): continue
-                if op.type in LINEAR_ACTIVATIONS:
-                    act_ops.append(op)
+                if op.type in LINEAR_ACTIVATIONS: act_ops.append(op)
                 elif self.platform == TargetPlatform.PPL_CUDA_INT8:
-                    if op.type in PPLCUDA_ACTIVATIONS:
-                        act_ops.append(op)
+                    if op.type in PPLCUDA_ACTIVATIONS: act_ops.append(op)
+                elif self.platform == TargetPlatform.ORT_OOS_INT8:
+                    if op.type in ORT_OOS_FUSE_START_OPS: act_ops.append(op)
                 else: continue
 
             # fusion
