--- conflicted
+++ resolved
@@ -1455,9 +1455,6 @@
     value = values[0]
     # Not used roi
     # roi  = input_value[1] if len(input_value) > 1 else None
-<<<<<<< HEAD
-    scale_factor = values[2].cpu() if (len(values) > 2 and values[2] != None) else None
-=======
     # PATCH 20240131
     # IF RESIZE HAS ONLY 2 INPUT, THEN MARK SECOND INPUT AS SCALES
     if len(values) == 3:
@@ -1467,7 +1464,6 @@
             scale_factor = values[2].cpu()
     else:
         raise Exception("Resize Operator is Excepted to have at least 3 inputs.")
->>>>>>> e39eecb9
     size = values[-1].cpu().tolist() if (len(values) == 4 and values[-1] != None) else None
 
     mode = op.attributes.get('mode', 'nearest')
