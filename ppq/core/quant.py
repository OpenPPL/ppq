"""PPQ Core Data Structure Abstraction PPQ 核心量化结构抽象.

You are not allowed to modify this 请勿修改此文件
"""

import time  # for hash generation
from abc import abstractmethod
from enum import Enum
from typing import Any, Iterable, List

import torch

from .storage import Serializable


class NetworkFramework(Enum):
    PPL     = 1
    ONNX    = 2
    CAFFE   = 3
    NXP     = 4
    NATIVE  = 5


class TargetPlatform(Enum):
    """TargetPlatform is a core abstraction of PPQ framework, it defines
    "platform" as an attribute of an operation. Platform attribute of an
    operation indicates where this operation is going to be deployed. This
    feature enables PPQ to simulate inter-device computing.

    Platform attribute also tells PPQ how to quantize an operation, and how to execute it.
        ATTENTION: Different platform might bring different behaviour of a same operation.
        ATTENTION: Operation which is assigned to an non-quantizible platform will never be quantized.

    There are several supported platforms for PPQ now,
        however you are supposed to be aware of some particular platforms here:

    SHAPE_OR_INDEX is a virtual platform, however it is an EXTREMELY IMPORTANT components in PPQ.
        Dispatch an operation to platform SHAPE_OR_INDEX means this operation is SOI-related,
        it processes a SOI tensor and gives a processed SOI, all calculation of this operation must be sent to CPU
            (or any platform capable for calculating this.) when deploy.

        An operation with SHAPE_OR_INDEX platform assigned will never be quantized regardless of its type.
        It is a crucial feature for quantizing network that contains SOI-related operation. (Shufflenet etc.)

        By default, PPQ automatically detects all SOI-related operations, and dispatch them to SHAPE_OR_INDEX platform.
        To understand how this feature works, see also: ppq.sche

    UNSPECIFIED is a virtual platform, all operations are sent to this platform once they were created.
        Quantizer then dispatches them towards desired platform through its quantization logic.
    """
    TRT_INT8      = 101
    NCNN_INT8     = 102
    OPENVINO_INT8 = 103
    TENGINE_INT8  = 104
<<<<<<< HEAD

=======
    
>>>>>>> bf403383
    PPL_CUDA_INT8 = 201
    PPL_CUDA_INT4 = 202
    PPL_CUDA_FP16 = 203
    PPL_CUDA_MIX  = 204

    PPL_DSP_INT8  = 301
    SNPE_INT8 = 302
    PPL_DSP_TI_INT8 = 303
    QNN_DSP_INT8  = 304

    HOST_INT8 = 401

    NXP_INT8  = 501
    FPGA_INT8 = 502

    ORT_OOS_INT8 = 601

    METAX_INT8_C = 701 # channel wise
    METAX_INT8_T = 702 # tensor wise

    HEXAGON_INT8 = 801

<<<<<<< HEAD
    
=======

>>>>>>> bf403383

    FP32 = 0
    # SHAPE-OR-INDEX related operation
    SHAPE_OR_INDEX = -1
    # initial state
    UNSPECIFIED   = -2
    # boundary op
    BOUNDARY      = -3
    # just used for calling exporter
    ONNX          = -4
    CAFFE         = -5
    NATIVE        = -6
    ONNXRUNTIME   = -7
    TENGINE       = -8
    # THIS IS A DUUMY PLATFORM JUST FOR CREATING YOUR OWN EXTENSION.
    EXTENSION     = -10086

    ACADEMIC_INT8 = 10081
    ACADEMIC_INT4 = 10082
    ACADEMIC_MIX  = 10083

    @ classmethod
    def is_quantized_platform(cls, platform) -> bool:
        return platform in {
            cls.PPL_DSP_INT8, cls.PPL_DSP_TI_INT8, cls.QNN_DSP_INT8, cls.TRT_INT8, cls.NCNN_INT8, cls.NXP_INT8,
            cls.SNPE_INT8, cls.PPL_CUDA_INT8, cls.PPL_CUDA_INT4, cls.EXTENSION, cls.PPL_CUDA_MIX, cls.ORT_OOS_INT8,
            cls.ACADEMIC_INT4, cls.ACADEMIC_INT8, cls.ACADEMIC_MIX, cls.METAX_INT8_C, cls.METAX_INT8_T, 
            cls.OPENVINO_INT8, cls.FPGA_INT8, cls.TENGINE_INT8}


class RoundingPolicy(Enum):
    """RoundingPolicy is a core setting for PPQ quantization calculation. It
    defines rounding behaviour inside quantization calculation.

    Formula: quant(x) = clip(round(x / scale, RoundingPolicy), -128, 127)

    PPQ Supports 7 different rounding policies now.
    Take a look at https://en.wikipedia.org/wiki/Rounding

    ATTENTION: RoundingPolicy greatly affects PPQ executor behaviour in some cases,
        to get a correct result from PPQ executor,
        make sure your RoundingPolicy is the same as your hardware.
    """
    ROUND_HALF_EVEN            = 0
    ROUND_HALF_UP              = 1
    ROUND_HALF_DOWN            = 2
    ROUND_HALF_TOWARDS_ZERO    = 3
    ROUND_HALF_FAR_FORM_ZERO   = 4
    ROUND_TO_NEAR_INT          = 5
    ROUND_UP                   = 6


class QuantizationProperty(Enum):
    """QuantizationProperty is a core abstraction for PPQ quantization
    calculation. QuantizationProperty and QuantizationPolicy together build a
    bitmap to describe quantization policy.

    A QuantizationPolicy instance contains multiple QuantizationProperty,
        QuantizationPolicy is used in PPQ (alone with other configuration) to describe how a tensor is quantized.

    During simulating, executor will quantize tensor corresponding to its QuantizationPolicy.
        (QuantizationPolicy is included by TensorQuantizationConfig)

    There are 7 different quantization property(s) supported by PPQ now.

        PER_TENSOR: Also known as per-layer quantization, which mean all parameters of this layer share the same scale and offset.
            (For Convulution layer and Gemm layer which has bias, bias layer will be negative quantized, they do not have a valid scale)

        PER_CHANNEL: parameters are quantized alone channel axis, each channel has a stand-alone scale and offset.

        LINEAR: Indicates a linear quantization, follow formula: quant(x) = clip(round(x / scale))

        EXPONENTIAL: Indicates an exponential quantization, not yet used.

        SYMMETRICAL: Indicates a symmetrical quantization, offset is deactivated in this mode.

        ASYMMETRICAL: Indicates an asymmetrical quantization, offset is activated in this mode.

        POWER_OF_2: Indicates a power-of-2 quantization, scale must be pow(2, k) in this mode.

    ATTENTION: Not all combinations of all 7 QuantizationProperty are valid, see QuantizationPolicy.__check_valid
    ATTENTION: QuantizationPolicy is read-only, user can only assign its value when created, the only interface of
        QuantizationPolicy is function QuantizationPolicy.has_property.
    """
    PER_TENSOR   = 0x00000001
    PER_CHANNEL  = 0x00000002
    LINEAR       = 0x00000004
    EXPONENTIAL  = 0x00000008
    SYMMETRICAL  = 0x00000010
    ASYMMETRICAL = 0x00000020
    POWER_OF_2   = 0x00000040

    def __or__(self, other: int) -> int:
        return self.value + other

    def __ror__(self, other: int) -> int:
        return self.value + other

    def __and__(self, other: int) -> int:
        return self.value & other

    def __rand__(self, other: int) -> int:
        return self.value & other

    def __radd__(self, other: int) -> int:
        return self.value + other

    def __add__(self, other: int) -> int:
        return self.value + other

    def __sub__(self, other: int) -> int:
        return self - (self.value & other)

    def __rsub__(self, other: int) -> int:
        return other - (self.value & other)


class QuantizationPolicy:
    """QuantizationPolicy is a core abstraction for PPQ quantization
    calculation. QuantizationProperty and QuantizationPolicy together build a
    bitmap to describe quantization policy.

    A QuantizationPolicy instance contains multiple QuantizationProperty,
        QuantizationPolicy is used in PPQ (alone with other configuration) to describe how a tensor is quantized.

    During simulating, executor will quantize tensor corresponding to its QuantizationPolicy.
        (QuantizationPolicy is included by TensorQuantizationConfig)

    There are 7 different quantization property(s) supported by PPQ now.

        PER_TENSOR: Also known as per-layer quantization, which mean all parameters of this layer share the same scale and offset.
            (For Convulution layer and Gemm layer which has bias, bias layer will be negative quantized, they do not have a valid scale)

        PER_CHANNEL: parameters are quantized alone channel axis, each channel has a stand-alone scale and offset.

        LINEAR: Indicates a linear quantization, follow formula: quant(x) = clip(round(x / scale))

        EXPONENTIAL: Indicates an exponential quantization, not yet used.

        SYMMETRICAL: Indicates a symmetrical quantization, offset is deactivated in this mode.

        ASYMMETRICAL: Indicates an asymmetrical quantization, offset is activated in this mode.

        POWER_OF_2: Indicates a power-of-2 quantization, scale must be pow(2, k) in this mode.

    ATTENTION: Not all combinations of all 7 QuantizationProperty are valid, see QuantizationPolicy.__check_valid
    ATTENTION: QuantizationPolicy is read-only, user can only assign its value when created, the only interface of
        QuantizationPolicy is function QuantizationPolicy.has_property.
    """
    def __init__(self, policy: int) -> None:
        if not QuantizationPolicy.__check_valid(policy):
            raise ValueError(
                'invalid quantization pattern, valid partterns are listed in '
                'ppq.core.OperationQuantizationPolicy.__check_valid'
            )
        self._policy = policy

    def has_property(self, property: QuantizationProperty) -> bool:
        return (self._policy & property.value) != 0

    @ classmethod
    def __check_valid(cls, policy):
        return policy in {
            QuantizationProperty.ASYMMETRICAL | QuantizationProperty.LINEAR | QuantizationProperty.PER_CHANNEL,
            QuantizationProperty.ASYMMETRICAL | QuantizationProperty.LINEAR | QuantizationProperty.PER_TENSOR,
            QuantizationProperty.ASYMMETRICAL | QuantizationProperty.EXPONENTIAL | QuantizationProperty.PER_CHANNEL,
            QuantizationProperty.ASYMMETRICAL | QuantizationProperty.EXPONENTIAL | QuantizationProperty.PER_TENSOR,
            QuantizationProperty.SYMMETRICAL | QuantizationProperty.LINEAR | QuantizationProperty.PER_CHANNEL,
            QuantizationProperty.SYMMETRICAL | QuantizationProperty.LINEAR | QuantizationProperty.PER_TENSOR,
            QuantizationProperty.SYMMETRICAL | QuantizationProperty.EXPONENTIAL | QuantizationProperty.PER_CHANNEL,
            QuantizationProperty.SYMMETRICAL | QuantizationProperty.EXPONENTIAL | QuantizationProperty.PER_TENSOR,
            QuantizationProperty.ASYMMETRICAL | QuantizationProperty.LINEAR | QuantizationProperty.PER_TENSOR | QuantizationProperty.POWER_OF_2,
            QuantizationProperty.SYMMETRICAL | QuantizationProperty.LINEAR | QuantizationProperty.PER_TENSOR | QuantizationProperty.POWER_OF_2,
            QuantizationProperty.ASYMMETRICAL | QuantizationProperty.LINEAR | QuantizationProperty.PER_CHANNEL | QuantizationProperty.POWER_OF_2,
            QuantizationProperty.SYMMETRICAL | QuantizationProperty.LINEAR | QuantizationProperty.PER_CHANNEL | QuantizationProperty.POWER_OF_2,
        }

    def to_dict(self) -> dict:
        """return a dictionary to describe this policy.

        nothing funny.
        """
        return {
            property.name: self.has_property(property)
            for property in QuantizationProperty
        }


class QuantizationStates(Enum):
    """QuantizationStates is a core data structure for PPQ quantization.
    QuantizationStates tells whether a quantization configuration is activated.

    ATTENTION: Changes of QuantizationState will greatly affect execution result.

    For a TensorQuantizationConfig instance, there are 11 available quantization states now.
    Only when state is ACTIVATED or NEGATIVE, corresponding tensor will be quantized during the execution.

    Here we give a brief description of each quantization state:

        INITIAL: given when TensorQuantizationConfig is created, is an initial state of all quantization configuration.

        PASSIVE_INIT: for particular parameter like bias of GEMM(Convolution) and padding value of Pad. Usually it
        does not have an independent quantization scale and offset, while gets quantized with other tensor's configuration.
            For GEMM and Convolution, there bias will be quantized with input scale * weight scale.
            For padding value and clip value, it shares the same scale with its input.
        Those parameters will have a PASSIVE_INIT state when created.

        ATTENTION: if there is any quantization configuration with INITIAL or PASSIVE_INIT state, PPQ will refuse
            to deploy your model and an error will be thrown.
            This inspection will be ignored when PPQ.core.config.DEBUG set as True.

        OVERLAPPED: state OVERLAPPED means there is someone else takes control of current tensor,
        and overlapped tensor quantization configuration will be ignored by optimization algorithms and executor.

        Graph fusion always generate overlapped quantization, for a typical conv - relu fusion,
        the output quantization of convolution will be overlapped by the output tensor of relu.
        State OVERLAPPED cares only about quantization behaviour that cross layers.

        DEACTIVATED: state DEACTIVATED is related with "dequantize" function, once an operation is dequantized,
        all related tensor configurations will be replaced as DEACTIVATED, so that skipping all quantization during
        execution.

        SOI: whenever a tensor quantization configuration holds SOI state,
            it will be never quantized and will not be included into any optimization algorithm.
        it means underlying tensor is SOI-related tensor, and it can not be quantized.

        ACTIVATE: means corresponding tensor is ready to be quantized with its configuration.

        PASSIVE: means corresponding tensor is ready to be quantized with its configuration.
            (however its configuration is not stand alone, it still depends on someone else.)

        BAKED: means corresponding tensor has been pre-quantized, its value can directly
            go forward without quantization.
    """
    INITIAL     = 1   # 量化参数刚刚被初始化，当前 config 不生效，数据不能被使用
    BAKED       = 2   # 只针对参数量化，表示参数已经被静态量化，当前 config 不生效，数据可以直接使用
    OVERLAPPED  = 3   # 只针对activation量化，表示数据流的量化由其他 config 管理，当前 config 不生效
    SLAVE       = 4   # 只针对activation量化，表示当前数据流处于强制联合定点，当前 config 生效
    DEACTIVATED = 5   # 表示当前 config 不生效
    ACTIVATED   = 6   # 表示当前 config 生效
    DEQUANTIZED = 7   # 表示当前 config 处于解量化状态，解量化是 PPQ 的一个系统操作
    SOI         = 8   # 表示这一路输入与 Shape or index 相关，不量化
    PASSIVE     = 9   # 表示这一路输入被动量化，如 bias, clip value 等
    PASSIVE_INIT = 10  # 表示这一路输入被动量化，并且刚刚初始化不能被使用
    PASSIVE_BAKED = 11 # 被动量化且静态量化，当前config不生效，数据可以直接使用
    FP32        = 12   # 表示这一路输入直接为FP32浮点数

    @ classmethod
    def is_activated(cls, state)->bool:
        return state in {QuantizationStates.ACTIVATED, QuantizationStates.PASSIVE, QuantizationStates.SLAVE}

    @ classmethod
    def can_export(cls, state) -> bool:
        return state not in {QuantizationStates.INITIAL, QuantizationStates.DEACTIVATED,
                             QuantizationStates.DEQUANTIZED, QuantizationStates.PASSIVE_INIT}


class TensorQuantizationConfig(Serializable):
    """TensorQuantizationConfig, as known as tensor quantization configuration,
    is the most important data structure in PPQ system.

    PPQ generates quantization configuration for all tensors that need to be quantized, and control their
        quantization logic via this abstraction. As a basic building block of PPQ quantization system, tensor
        quantization is designed to store and manage all quantization related information like:

        Quantization policy, rounding policy, quantization bits, scale, offset, quantization state, etc.

    ATTENTION: tensor(or variable in PPQ) might have more than one quantization configuration, since
        PPQ is designed as an operation-oriented quantization system, so to say tensor quantization configurations
        are created operation by operation. Considering a pattern conv - conv, both the upstream convolution layer
        and the downstream convolution layer will hold a tensor quantization configuration of the middle variable.
        Duplicated quantization configuration will be disabled by optimization pass later.

    PPQ is designed as an operation-oriented quantization system, literally all tensor quantization configurations
        are managed by operations, through you can access their image by variable instance.
        (see the definition of PPQ.IR.quant.QuantableVariable for more information)

    You are supposed to change tensor quantization configuration during optimization passes, this abstraction
        is widely tested among various platforms, it shall satisfy most of your quantization demands.
    """
    def __init__(
        self,
        policy: QuantizationPolicy,
        rounding: RoundingPolicy  = RoundingPolicy.ROUND_HALF_EVEN,
        num_of_bits: int          = 8,
        quant_min: int            = -127,
        quant_max: int            = 128,
        scale: Any                = None,
        offset: Any               = None,
        observer_algorithm: str   = None,
        detail: Any               = None,
        require_export: bool      = None,
        state: QuantizationStates = QuantizationStates.INITIAL
    ):
        """Create a PPQ Tensor Quantization Configuration Instance.

        Args:
            policy (QuantizationPolicy):
                Quantization policy instance which defines the quantization behaviour from marco view.

            rounding (RoundingPolicy): Rounding policy used in quantization.

            num_of_bits (int): Quantization bits. (2 < num_of_bits < 32)

            quant_min (int): An integer value represents the upper bound(inclusive) of quantized value.

            quant_max (int): An integer value represents the lower bound(inclusive) of quantized value.

            scale (Any):
                Scale of quantized value, for per-tensor quantization policy, we use a single float as its scale,
                while for per-channel quantization policy, it will be an array that contains scales for each channel.

            offset (Any): Quantization offset for ASYMMETRICAL quantization policy,
                it will be set as 0 in SYMMETRICAL quantization schema.

            observer_algorithm (str): A string represents an observing algorithm for this tensor.
                PPQ support 'kl', 'minmax' observer now.

            detail (Any, optional): Only used by PPQ internal logic, detail is used to store some internal data,
                you are not supposed to use it.

            require_export (bool, optional): If require_export == True, PPQ exporter will export this TQC ignoring state checks.

            state (QuantizationStates, optional):
                Defaults to QuantizationStates.INITIAL, see QuantizationStates for more detail.
        """

        assert num_of_bits <= 32, 'Cannot quantize a tensor with more than 32 bits.'
        assert num_of_bits >= 2, 'Cannot quantize a tensor with less than 2 bits.'

        self._policy = policy
        self._num_of_bits = num_of_bits
        self._scale = scale
        self._offset = offset
        self.state = state
        self._rounding = rounding
        self._quant_min = quant_min
        self._quant_max = quant_max
        self.observer_algorithm = observer_algorithm
        self.detail = {} if detail is None else detail
        self._father_config = self # union-find
        self._hash = self.__create_hash()
        self._require_export = require_export
        super().__init__()

    @ abstractmethod
    def export(self) -> str:
        raise Exception('Implement this first')

    def __eq__(self, o: object) -> bool:
        if not isinstance(o, TensorQuantizationConfig):
            raise TypeError('Can only compare TensorQuantizationConfig object '\
                'with another TensorQuantizationConfig object.')
        return self._hash == o._hash

    def __str__(self) -> str:
        return f'PPQ TensorQuantizationConfig({self.__hash__()})'

    _hash_seed = int(time.time())
    @ staticmethod
    def __create_hash():
        TensorQuantizationConfig._hash_seed = (
            0x343FD * TensorQuantizationConfig._hash_seed + 0x269EC3) % (2 << 31)
        return TensorQuantizationConfig._hash_seed

    def __hash__(self) -> int:
        return self._hash

    @ property
    def dominated_by(self):
        """dominated_by is a crucial feature for tensor quantization
        configuration in PPQ. This property is actually maintained by union-
        find set data structure.

        Every tensor quantization configuration(A) is created with dominated_by = self, and only when
            it is overlapped by other configuration(B), it shall set A.dominated_by = B.
            Setting A.dominated_by = B also makes A, B as a quantization group.
            (quantization state of A is always set as OVERLAPPED here)

        So to say every tensor quantization configuration with dominated_by != self is overrlaped by
            other quantization configuration. When a tensor quantization configuration is overlapped,
            it means this tensor is already been quantized with another quantization configuration,
            and there is no need to be quantized with this configuration anymore.

        PPQ use this property to find root configuration for each configuration group,

        Returns:
            [TensorQuantizationConfig]: root configuration of this quantization group.

        ATTENTION: This configuration is invalid when self.dominated_by != self.
        """
        if self._father_config == self:
            return self
        else:
            root = self._father_config.dominated_by
            self._father_config = root
            return root

    @ dominated_by.setter
    def dominated_by(self, o):
        assert isinstance(o, TensorQuantizationConfig), (
            'Can only set this attribute with another tensor config.')
        root, dominator = self.dominated_by, o.dominated_by
        assert isinstance(root, TensorQuantizationConfig)
        if dominator != root:
            root._father_config = dominator
            self._father_config = dominator
            root.state = QuantizationStates.OVERLAPPED
            self.state = QuantizationStates.OVERLAPPED

    def set_master(self, master, recursive: bool = False):
        assert isinstance(master, TensorQuantizationConfig), (
            'Can only set this attribute with another tensor config.')
        assert master.state in {QuantizationStates.ACTIVATED, QuantizationStates.OVERLAPPED, QuantizationStates.SLAVE}, (
            f'Quantization State of master must be ACTIVATED or SLAVE, however {master.state.name} was given.')
        if recursive:
            root = self.dominated_by
            root.state = QuantizationStates.SLAVE
            root._father_config = master
        else:
            self._father_config = master
            self.state = QuantizationStates.SLAVE

    def is_revisable(self):
        return (self.dominated_by == self and self.state in {
            QuantizationStates.ACTIVATED,
            QuantizationStates.DEQUANTIZED,
            QuantizationStates.DEACTIVATED,
            QuantizationStates.INITIAL,
            QuantizationStates.PASSIVE_INIT,
            QuantizationStates.PASSIVE,
            QuantizationStates.FP32
        })

    @ property
    def exportable(self) -> bool:
        value_check = isinstance(self.scale, torch.Tensor)
        if self._require_export is None:
            state_check = QuantizationStates.can_export(self.state)
            return (value_check and state_check)
        else: return (self._require_export and value_check)
    
    @ exportable.setter
    def exportable(self, export_override: bool):
        self._require_export = export_override
        
    @ property
    def scale(self) -> torch.Tensor:
        if self.dominated_by == self: return self._scale
        else: return self.dominated_by.scale

    @ property
    def offset(self) -> torch.Tensor:
        if self.dominated_by == self: return self._offset
        else: return self.dominated_by.offset

    @ property
    def policy(self) -> QuantizationPolicy:
        if self.dominated_by == self: return self._policy
        else: return self.dominated_by.policy

    @ property
    def num_of_bits(self) -> int:
        if self.dominated_by == self: return self._num_of_bits
        else: return self.dominated_by.num_of_bits

    @ property
    def rounding(self) -> RoundingPolicy:
        if self.dominated_by == self: return self._rounding
        else: return self.dominated_by.rounding

    @ property
    def quant_min(self) -> int:
        if self.dominated_by == self: return self._quant_min
        else: return self.dominated_by.quant_min

    @ property
    def quant_max(self) -> int:
        if self.dominated_by == self: return self._quant_max
        else: return self.dominated_by.quant_max

    @ property
    def delegate(self) -> int:
        if self.dominated_by == self: return self._quant_max
        else: return self.dominated_by.quant_max

    @ scale.setter
    def scale(self, value: Any):
        if not self.is_revisable():
            raise PermissionError(
                'Can not change scale of this tensor quantization configuration now. '
                'It has been overlapped or has an inactive state. '
                'Due to it is not a active config, any change of this configuration is not allowed.'
            )
        else:
            self._scale = value

    @ offset.setter
    def offset(self, value: Any):
        if not self.is_revisable():
            raise PermissionError(
                'Can not change offset of this tensor quantization configuration now. '
                'It has been overlapped or has an inactive state. '
                'Due to it is not a active config, any change of this configuration is not allowed.'
            )
        else:
            self._offset = value

    @ policy.setter
    def policy(self, policy: QuantizationPolicy):
        if not self.is_revisable():
            raise PermissionError(
                'Can not change policy of this tensor quantization configuration now. '
                'It has been overlapped or has an inactive state. '
                'Due to it is not a active config, any change of this configuration is not allowed.'
            )
        else:
            self._policy = policy

    @ num_of_bits.setter
    def num_of_bits(self, bits: int):
        if not self.is_revisable():
            raise PermissionError(
                'Can not change num_of_bits of this tensor quantization configuration now. '
                'It has been overlapped or has an inactive state. '
                'Due to it is not a active config, any change of this configuration is not allowed.'
            )
        else:
            self._num_of_bits = bits

    @ rounding.setter
    def rounding(self, policy: RoundingPolicy):
        if not self.is_revisable():
            raise PermissionError(
                'Can not change rounding of this tensor quantization configuration now. '
                'It has been overlapped or has an inactive state. '
                'Due to it is not a active config, any change of this configuration is not allowed.'
            )
        else:
            self._rounding = policy

    @ quant_min.setter
    def quant_min(self, min: int):
        if not self.is_revisable():
            raise PermissionError(
                'Can not change quant_min of this tensor quantization configuration now. '
                'It has been overlapped or has an inactive state. '
                'Due to it is not a active config, any change of this configuration is not allowed.'
            )
        else:
            self._quant_min = min

    @ quant_max.setter
    def quant_max(self, max: int):
        if not self.is_revisable():
            raise PermissionError(
                'Can not change quant_max of this tensor quantization configuration now. '
                'It has been overlapped or has an inactive state. '
                'Due to it is not a active config, any change of this configuration is not allowed.'
            )
        else:
            self._quant_max = max

    def copy(self):
        """Create a tensor config from this one, keep policy and state
        unchanged.

        if there is an non-empty scale and offset, they will be cloned too.
        """
        scale, offset = None, None
        if self.scale is not None:
            if isinstance(self.scale, torch.Tensor):
                scale = self.scale.clone()
            else: scale = self.scale
        if self.offset is not None:
            if isinstance(self.offset, torch.Tensor):
                offset = self.scale.clone()
            else: offset = self.offset
        config = TensorQuantizationConfig(
            policy=self.policy,
            rounding=self.rounding,
            num_of_bits=self.num_of_bits,
            quant_min=self.quant_min,
            quant_max=self.quant_max,
            scale=scale, offset=offset,
            observer_algorithm=self.observer_algorithm,
            detail=self.detail.copy(),
            state=self.state
        )
        if self.state == QuantizationStates.OVERLAPPED:
            config._father_config = self._father_config
        return config


class ChannelwiseTensorQuantizationConfig(TensorQuantizationConfig):
    """ChannelwiseTensorQuantizationConfig is a special case for tensor
    quantization configuration.

    Comparing with per-tensor quantization configuration, pre-channel quantization has a property
        "channel_axis" to indicate a channel axis where quantization takes effects.

    Along this axis, all tensor values will be quantized with a sharing scale and offset,
        and all scales and offsets form all channels will be stored by this configuration.

    see the definition of TensorQuantizationConfig for more detail.
    """
    def __init__(self,
        policy: QuantizationPolicy, rounding:RoundingPolicy,
        num_of_bits: int, quant_min: int, quant_max: int,
        scale: Any, offset: Any, observer_algorithm: str,
        state: QuantizationStates, channel_axis: int, detail: dict = {}
    ):
        if policy.has_property(QuantizationProperty.PER_TENSOR):
            raise TypeError('Can not assign QuantizationProperty.PER_TENSOR policy '\
                'to a Channel-wise Tensor Quantization Config instance.'
            )
        super().__init__(
            policy=policy, num_of_bits=num_of_bits,
            quant_min=quant_min, quant_max=quant_max, scale=scale, offset=offset,
            observer_algorithm=observer_algorithm, detail=detail, state=state,
            rounding=rounding
        )
        self.channel_axis = channel_axis

    @ classmethod
    def convert_from_tensor_config(cls,
        convert_from: TensorQuantizationConfig,
        scale: Iterable = None,
        offset: Iterable = None,
        channel_axis: int = 1,
    ):
        if scale is None: scale = convert_from.scale
        if offset is None: offset = convert_from.offset
        this = ChannelwiseTensorQuantizationConfig(
            policy=convert_from.policy,
            num_of_bits=convert_from.num_of_bits,
            quant_min=convert_from.quant_min,
            quant_max=convert_from.quant_max,
            scale=scale, offset=offset,
            observer_algorithm=convert_from.observer_algorithm,
            detail=convert_from.detail.copy(),
            state=convert_from.state,
            channel_axis=channel_axis,
            rounding=convert_from.rounding
        )
        return this

    def copy(self):
        config = super().copy()
        return self.convert_from_tensor_config(
            config, scale=config.scale, offset=config.offset,
            channel_axis=self.channel_axis)


class OperationQuantizationConfig(Iterable):
    """OperationQuantizationConfig serves as a collection of tensor
    quantization configuration.

    See TensorQuantizationConfig for more information.
    """
    def __init__(
        self,
        input_quantization_configs: List[TensorQuantizationConfig] = None,
        output_quantization_configs: List[TensorQuantizationConfig] = None,
        is_positive_quant_op: bool = True
    ):
        """Create an operation quantization configuration.

        Args:
            input_quantization_configs (List[TensorQuantizationConfig], optional):
                a list contains all configuration of all input variables.

            output_quantization_configs (List[TensorQuantizationConfig], optional):
                a list contains all configuration of all output variables.

            ATTENTION: whether a variable is gonna to be quantized or not, it must have a quantization configuration.

            is_positive_quant_op (bool, optional): [description]. Defaults to True.
                some operations are passively quantized, such as Maxpooling, Padding.
                For those operations, set this property as False, PPQ will use this property to optimize your graph.
        """
        self.input_quantization_config     = self.__check_famliy_config(input_quantization_configs)
        self.output_quantization_config    = self.__check_famliy_config(output_quantization_configs)
        self.is_active_quant_op = is_positive_quant_op

    def export(self) -> str:
        raise Exception('Implement this first')

    def __check_famliy_config(self, famliy_configs):
        for famliy_config in famliy_configs:
            if not isinstance(famliy_config, TensorQuantizationConfig):
                raise TypeError(
                    f'You are trying to set famliy quantization config of {str(self)}, ' \
                    f'However your input is invalid, except one TensorQuantizationConfig object, ' \
                    f'while a {type(famliy_config)} was given.'
                )
        return famliy_configs

    def __str__(self) -> str:
        return f'Inputs config: {self.input_quantization_config}, '\
            f'Outputs config {self.output_quantization_config}'

    def __iter__(self) -> TensorQuantizationConfig:
        return (self.input_quantization_config + self.output_quantization_config).__iter__()

    def copy(self):
        """Create an operation config from this one, keep policy and state
        unchanged.

        if this one has an non-empty scale or offset, they will be cloned too.
        """
        return OperationQuantizationConfig(
            input_quantization_configs=[_.copy() for _ in self.input_quantization_config],
            output_quantization_configs=[_.copy() for _ in self.output_quantization_config],
            is_positive_quant_op=self.is_active_quant_op
        )<|MERGE_RESOLUTION|>--- conflicted
+++ resolved
@@ -52,11 +52,7 @@
     NCNN_INT8     = 102
     OPENVINO_INT8 = 103
     TENGINE_INT8  = 104
-<<<<<<< HEAD
-
-=======
     
->>>>>>> bf403383
     PPL_CUDA_INT8 = 201
     PPL_CUDA_INT4 = 202
     PPL_CUDA_FP16 = 203
@@ -79,11 +75,6 @@
 
     HEXAGON_INT8 = 801
 
-<<<<<<< HEAD
-    
-=======
-
->>>>>>> bf403383
 
     FP32 = 0
     # SHAPE-OR-INDEX related operation
